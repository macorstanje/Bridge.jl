--- conflicted
+++ resolved
@@ -244,15 +244,9 @@
     end
     yy[.., N]
 end
-<<<<<<< HEAD
 function bridge!(Y, u, W::SamplePath, P::Union{PartialBridge{T},PartialBridgeνH{T}}) where {T}
     W.tt === P.tt && error("Time axis mismatch between bridge P and driving W.") # not strictly an error
 
-=======
-function bridge!(Y, u, W::SamplePath, P::PartialBridge{T}) where {T}
-    W.tt === P.tt && error("Time axis mismatch between bridge P and driving W.") # not strictly an error
-    
->>>>>>> bc2e3d84
     N = length(W)
     N != length(Y) && error("Y and W differ in length.")
 
@@ -262,11 +256,7 @@
     tt[:] = P.tt
 
     y::T = u
-<<<<<<< HEAD
-
-=======
-    
->>>>>>> bc2e3d84
+
     for i in 1:N-1
         yy[.., i] = y
         y = y + bi(i, y, P)*(tt[i+1]-tt[i]) + _scale((ww[.., i+1]-ww[..,i]), σ(tt[i], y, P))
