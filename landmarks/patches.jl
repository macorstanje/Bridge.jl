import LinearAlgebra: conj!


"""
    Initialise SamplePath on time grid t by copying x into each value of the field yy
"""
#initSamplePath(t,x) = Bridge.samplepath(t,  x)
initSamplePath(t,x) = SamplePath(t, [copy(x) for s in t])

function Bridge.sample!(W::SamplePath{Vector{T}}, P::Wiener{Vector{T}}, y1 = W.yy[1]) where {T}
    y = copy(y1)
    copyto!(W.yy[1], y)

    for i = 2:length(W.tt)
        rootdt = sqrt(W.tt[i]-W.tt[i-1])
        for k in eachindex(y)
            y[k] =  y[k] + rootdt*randn(T)
        end
        copyto!(W.yy[i], y)
    end
    #println(W.yy[1])
    W
end


function Bridge.solve(solver::EulerMaruyama!, u, W::SamplePath, P::Bridge.ProcessOrCoefficients)
    N = length(W)

    tt = W.tt
    yy = [copy(u)]

    i = 1
    dw = W.yy[i+1] - W.yy[i]
    t¯ = tt[i]
    dt = tt[i+1] - t¯

    tmp1 = Bridge._b!((i,t¯), u, 0*u, P)
    tmp2 = Bridge.σ(t¯, u, dw, P)

    y = u + tmp1*dt + tmp2

    #dump(y)
    #error("here")


    for i in 2:N-1
        t¯ = tt[i]
        dt = tt[i+1] - t¯
        push!(yy, y)
        if dw isa Number
            dw = W.yy[i+1] - W.yy[i]
        else
            for k in eachindex(dw)
                dw[k] = W.yy[i+1][k] - W.yy[i][k]
            end
        end

        Bridge._b!((i,t¯), y, tmp1, P)
        Bridge.σ!(t¯, y, dw, tmp2, P)

        for k in eachindex(y)
            y[k] = y[k] + tmp1[k]*dt + tmp2[k]
        end
    end
    copyto!(yy[end], Bridge.endpoint(y, P))
    SamplePath(tt, yy)
end


function Bridge.solve!(solver::EulerMaruyama!, Y::SamplePath, u, W::SamplePath, P::Bridge.ProcessOrCoefficients)
    N = length(W)

    tt = W.tt
    yy = Y.yy
    copyto!(yy[1], u)

    i = 1
    dw = W.yy[i+1] - W.yy[i]
    t¯ = tt[i]
    dt = tt[i+1] - t¯

    tmp1 = Bridge._b!((i,t¯), u, 0*u, P)
    tmp2 = Bridge.σ(t¯, u, dw, P)

    y = u + tmp1*dt + tmp2

    #dump(y)
    #error("here")


    for i in 2:N-1
        t¯ = tt[i]
        dt = tt[i+1] - t¯
        copyto!(yy[i], y)
        if dw isa Number
            dw = W.yy[i+1] - W.yy[i]
        else
            for k in eachindex(dw)
                dw[k] = W.yy[i+1][k] - W.yy[i][k]
            end
        end

        Bridge._b!((i,t¯), y, tmp1, P)
        Bridge.σ!(t¯, y, dw, tmp2, P)

        for k in eachindex(y)
            y[k] = y[k] + tmp1[k]*dt + tmp2[k]
        end
    end
    copyto!(yy[end], Bridge.endpoint(y, P))
    SamplePath(tt, yy)
end


struct StratonovichHeun! <: Bridge.SDESolver
end

function Bridge.solve!(solver::StratonovichHeun!, Y::SamplePath, u, W::SamplePath, P::Bridge.ProcessOrCoefficients)
    N = length(W)
    N != length(Y) && error("Y and W differ in length.")

    tt = Y.tt
    tt[:] = W.tt
    yy = Y.yy
    y = copy(u)
    ȳ = copy(u)

    tmp1 = copy(y)
    tmp2 = copy(y)
    tmp3 = copy(y)
    tmp4 = copy(y)

    dw = copy(W.yy[1])
    for i in 1:N-1
        t¯ = tt[i]
        dt = tt[i+1] - t¯
        copyto!(yy[i], y)
        if dw isa Number
            dw = W.yy[i+1] - W.yy[i]
        else
            for k in eachindex(dw)
                dw[k] = W.yy[i+1][k] - W.yy[i][k]
            end
        end

        Bridge._b!((i,t¯), y, tmp1, P)
        Bridge.σ!(t¯, y, dw, tmp2, P)

        for k in eachindex(y)
            ȳ[k] = y[k] + tmp1[k]*dt + tmp2[k] # Euler prediction
        end

        Bridge._b!((i + 1,t¯ + dt), ȳ, tmp3, P) # coefficients at ȳ
        #Bridge.σ!(t¯ + dt, ȳ, dw2, tmp4, P)  # original implementation
        Bridge.σ!(t¯ + dt, ȳ, dw, tmp4, P)

        for k in eachindex(y)
            y[k] = y[k] + 0.5*((tmp1[k] + tmp3[k])*dt + tmp2[k] + tmp4[k])
        end
    end
    copyto!(yy[end], Bridge.endpoint(y, P))
    Y
end

function LinearAlgebra.naivesub!(At::Adjoint{<:Any,<:LowerTriangular}, b::AbstractVector, x::AbstractVector = b)
    A = At.parent
    n = size(A, 2)
    if !(n == length(b) == length(x))
        throw(DimensionMismatch("second dimension of left hand side A, $n, length of output x, $(length(x)), and length of right hand side b, $(length(b)), must be equal"))
    end
    @inbounds for j in n:-1:1
        iszero(A.data[j,j]) && throw(SingularException(j))
        xj = x[j] = A.data[j,j] \ b[j]
        for i in j-1:-1:1 # counterintuitively 1:j-1 performs slightly better
            b[i] -= A.data[j,i] * xj
        end
    end
    x
end

function LinearAlgebra.naivesub!(At::Adjoint{<:Any,<:LowerTriangular}, B::AbstractMatrix, X::AbstractMatrix = B)
    A = At.parent
    n = size(A, 2)
    if !(n == size(B,1) == size(B,2) == size(X,1) == size(X,2))
        throw(DimensionMismatch())
    end
    @inbounds for k in 1:n
        for j in n:-1:1
            iszero(A.data[j,j]) && throw(SingularException(j))
            xjk = X[j,k] = A.data[j,j] \ B[j,k]
            for i in j-1:-1:1 # counterintuitively 1:j-1 performs slightly better
                B[i,k] -= A.data[j,i] * xjk
            end
        end
    end
    X
end

function LinearAlgebra.naivesub!(A::LowerTriangular, B::AbstractMatrix, X::AbstractMatrix = B)
    n = size(A,2)
    if !(n == size(B,1) == size(X,1))
        throw(DimensionMismatch())
    end
    if !(size(B,2) == size(X,2))
        throw(DimensionMismatch())
    end


    @inbounds for k in 1:size(B,2)
        for j in 1:n
            iszero(A.data[j,j]) && throw(SingularException(j))
            xjk = X[j,k] = A.data[j,j] \ B[j,k]
            for i in j+1:n
                B[i,k] -= A.data[i,j] * xjk
            end
        end
    end
    X
end


function LinearAlgebra.naivesub!(A::UpperTriangular, B::AbstractMatrix, X::AbstractMatrix = B)
    n = size(A, 2)
    if !(n == size(B,1) == size(X,1))
        throw(DimensionMismatch())
    end
    if !(size(B,2) == size(X,2))
        throw(DimensionMismatch())
    end

    @inbounds for k in 1:size(B, 2)
        for j in n:-1:1
            iszero(A.data[j,j]) && throw(SingularException(j))
            xjk = X[j,k] = A.data[j,j] \ B[j,k]
            for i in j-1:-1:1 # counterintuitively 1:j-1 performs slightly better
                B[i,k] -= A.data[i,j] * xjk
            end
        end
    end
    X
end

function lyapunovpsdbackward_step!(t, dt, Paux,Hend⁺,H⁺)
    B = Matrix(Bridge.B(t - dt/2, Paux))
    ϕ = (I + 1/2*dt*B)\(I - 1/2*dt*B)
    #Ht .= ϕ *(Hend⁺ + 1/2*dt*Bridge.a(t - dt, Paux))* ϕ' + 1/2*dt*Bridge.a(t, Paux)
    H⁺ .= ϕ *(Hend⁺ + 1/2*dt*Bridge.a(t - dt, Paux))* conj!(copy(ϕ)) + 1/2*dt*Bridge.a(t, Paux)
    H⁺
end

"""
Version where B̃ and ã do not depend on try
"""
function lyapunovpsdbackward_step!(t, dt, Paux,Hend⁺,H⁺,B̃, ã)
    ϕ = (I + 1/2*dt*B̃)\(I - 1/2*dt*B̃)
    #Ht .= ϕ *(Hend⁺ + 1/2*dt*Bridge.a(t - dt, Paux))* ϕ' + 1/2*dt*Bridge.a(t, Paux)
    H⁺ .= ϕ *(Hend⁺ + 1/2*dt*ã)* conj!(copy(ϕ)) + 1/2*dt*ã
    H⁺
end


"""
Compute transpose of square matrix of Unc matrices

A = reshape([Unc(1:4), Unc(5:8), Unc(9:12), Unc(13:16)],2,2)
B = copy(A)
A
conj!(B)
"""
function conj!(A::Array{<:Unc,2}) ## FIX, no copy of A wanted
    m, n = size(A)
    B = reshape(copy(A), n, m)
    for i in 1:m
        for j in 1:n
                B[j, i] = A[i, j]'
        end
    end
    B
end




function conj2(A::Array{T,2}) where {T<:Unc}
    At =  Matrix{T}(undef,size(A,2),size(A,1))
    for i in 1:size(A,2)
        for j in 1:size(A,1)
            At[i,j] = A[j,i]'
        end
    end
    At
end

if TEST
        A = reshape(rand(Unc,15),5,3)
        B = conj2(A)
        @test norm(deepmat(A)'-deepmat(B))<10^(-10)
end


"""
    Forward simulate landmarks process specified by P on grid t.
    Returns driving motion W and landmarks process X
    t: time grid
    dwiener: dimension of Wiener driving process
    x0: starting point
    P: landmarks specification
"""
function landmarksforward(t, x0::State{Pnt}, P) where Pnt
    W = initSamplePath(t,  zeros(Pnt, dimwiener(P)))
    sample!(W, Wiener{Vector{Pnt}}())
    # forward simulate landmarks
    X = initSamplePath(t,x0)
<<<<<<< HEAD
    #println("Solve for forward provess:")
=======
    println("Solve for forward process:")
>>>>>>> 839f24ed
    solve!(EulerMaruyama!(), X, x0, W, P)  #@time solve!(StratonovichHeun!(), X, x0, W, P)
    W, X
end

tc(t,T) = t.* (2 .-t/T)
extractcomp(v,i) = map(x->x[i], v)<|MERGE_RESOLUTION|>--- conflicted
+++ resolved
@@ -311,11 +311,7 @@
     sample!(W, Wiener{Vector{Pnt}}())
     # forward simulate landmarks
     X = initSamplePath(t,x0)
-<<<<<<< HEAD
-    #println("Solve for forward provess:")
-=======
-    println("Solve for forward process:")
->>>>>>> 839f24ed
+    #println("Solve for forward process:")
     solve!(EulerMaruyama!(), X, x0, W, P)  #@time solve!(StratonovichHeun!(), X, x0, W, P)
     W, X
 end
