# reminder, to type H*, do H\^+
#outdir="output/landmarks/"
#cd("/Users/Frank/.julia/dev/Bridge/landmarks")

using Bridge, StaticArrays, Distributions
using Bridge:logpdfnormal
using Test, Statistics, Random, LinearAlgebra
using Bridge.Models
using DelimitedFiles
using DataFrames
using CSV
using RCall
using Base.Iterators
using SparseArrays
using LowRankApprox

models = [:ms, :ahs]
model = models[2]
TEST = false#true
partialobs = true


const d = 2
const itostrat = false

n = 100 # nr of landmarks

θ = 2π/5# π/6 0#π/5  # angle to rotate endpoint

σobs = 10^(-2)   # noise on observations
println(model)

T = 0.75#1.0#0.5
t = 0.0:0.01:T  # time grid

#Random.seed!(5)
include("state.jl")
include("models.jl")
include("patches.jl")
include("lmguiding.jl")

### Specify landmarks models

### Specify landmarks models
a = 3.0 # the larger, the stronger landmarks behave similarly
λ = 0.0; #= not the lambda of noise fields  =# γ = 8.0
db = 6.0 # domainbound
nfstd = 2.0 # tau , widht of noisefields
r1 = -db:nfstd:db
r2 = -db:nfstd:db
nfloc = Point.(collect(product(r1, r2)))[:]
nfscales = [.1Point(1.0, 1.0) for x in nfloc]  # intensity

nfs = [Noisefield(δ, λ, nfstd) for (δ, λ) in zip(nfloc, nfscales)]
Pms = MarslandShardlow(a, γ, λ, n)
Pahs = Landmarks(a, λ, n, nfs)
###

StateW = Point
if model == :ms
    dwiener = n
    P = Pms
else
    dwiener = length(nfloc)
    P = Pahs
end

w0 = zeros(StateW, dwiener)
W = SamplePath(t, [copy(w0) for s in t])
sample!(W, Wiener{Vector{StateW}}())

# specify initial landmarks configuration
q0 = [Point(2.0cos(t), sin(t)) for t in (0:(2pi/n):2pi)[1:n]]  #q0 = circshift(q0, (1,))
p_ = 2*Point(-0.1, 0.1)
p0 = [p_ for i in 1:n]  #
#p0 = [randn(Point) for i in 1:n]
x0 = State(q0, p0)

#Random.seed!(1234)
X = SamplePath(t, [copy(x0) for s in t])
println("Solve for forward provess:")
@time solve!(EulerMaruyama!(), X, x0, W, P)
    #@time solve!(StratonovichHeun!(), X, x0, W, P)

<<<<<<< HEAD
tc(t,T) = t.*(2-t/T)
tt_ =  tc.(t,T)#tc(t,T)# 0:dtimp:(T)

=======
tc(t,T) = t.* (2 .-t/T)
tt_ =  tc(t,T)#tc(t,T)# 0:dtimp:(T)
#tt_ = t
>>>>>>> 2f6cb3ab

# observe positions without noise
v0 = q(X.yy[1])
rot =  SMatrix{2,2}(cos(θ), sin(θ), -sin(θ), 2*cos(θ))
#vT = [rot * X.yy[end].q[i] for i in 1:P.n ]
trans = SMatrix{2,2}(1.5, 1.0, 0.0, 1.0)
vT = [rot * trans * X.yy[end].q[i] for i in 1:P.n ]



####################
# solve backward recursion on [0,T]
if partialobs==true
    L = [(i==j)*one(Unc) for i in 1:2:2n, j in 1:2n]
    Σ = [(i==j)*σobs^2*one(Unc) for i in 1:n, j in 1:n]
    #Σ = 10 * reshape(rand(Unc,n^2),n,n)
    μend = zeros(Point,P.n)
    xobs = vT
    mT = zero(vT)#rand(Point, n)#
    Pahsaux = LandmarksAux(Pahs, State(vT, mT))
    Pmsaux = MarslandShardlowAux(Pms, State(vT, mT))
else
    # full observation case
    L = [(i==j)*one(Unc) for i in 1:2n, j in 1:2n]
    Σ = [(i==j)*σobs^2*one(Unc) for i in 1:2n, j in 1:2n]
    μend = zeros(Point,2P.n)
    xobs = vec(X.yy[end])
    Pahsaux = LandmarksAux(Pahs, X.yy[end])
    Pmsaux = MarslandShardlowAux(Pms, X.yy[end])
end

if model == :ms
    Paux = Pmsaux
else
    Paux = Pahsaux
end

# initialise Lt and M⁺t
Lt =  [copy(L) for s in tt_]
Mt⁺ = [copy(Σ) for s in tt_]
μt = [copy(μend) for s in tt_]
println("compute guiding term:")
@time (Lend, Mend⁺,μend) =  guidingbackwards!(Lm(), tt_, (Lt, Mt⁺,μt), Paux, (L, Σ, μend))

# issymmetric(deepmat(Bridge.a(0,Paux)))
# isposdef(deepmat(Bridge.a(0,Paux)))
# map(x->minimum(eigen(deepmat(x)).values),Mt⁺)
#Mt = map(X -> deepmat2unc(inv(deepmat(X))),Mt⁺)
println("Compute Cholesky for Mt⁺:")
@time Mt = map(X -> InverseCholesky(lchol(X)),Mt⁺)

Q = GuidedProposall!(P, Paux, tt_, Lt, Mt, μt, xobs)
if partialobs
    xinit = State(v0, rand(Point,P.n))
else
    xinit = x0
end
winit = zeros(StateW, dwiener)
XX = SamplePath(tt_, [copy(xinit) for s in tt_])
WW = SamplePath(tt_, [copy(winit) for s in tt_])
sample!(WW, Wiener{Vector{StateW}}())

println("Sample guided proposal:")
@time Bridge.solve!(EulerMaruyama!(), XX, xinit, WW, Q)
#guid = guidingterms(XX,Q)

include("plotlandmarks.jl")


if model==:ms
    @time llikelihood(LeftRule(), XX, Q; skip = 0)  # won't work for AHS because matrix multilication for Htilde is not defined yet
end<|MERGE_RESOLUTION|>--- conflicted
+++ resolved
@@ -82,15 +82,9 @@
 @time solve!(EulerMaruyama!(), X, x0, W, P)
     #@time solve!(StratonovichHeun!(), X, x0, W, P)
 
-<<<<<<< HEAD
-tc(t,T) = t.*(2-t/T)
-tt_ =  tc.(t,T)#tc(t,T)# 0:dtimp:(T)
-
-=======
 tc(t,T) = t.* (2 .-t/T)
 tt_ =  tc(t,T)#tc(t,T)# 0:dtimp:(T)
 #tt_ = t
->>>>>>> 2f6cb3ab
 
 # observe positions without noise
 v0 = q(X.yy[1])
